--- conflicted
+++ resolved
@@ -149,20 +149,19 @@
         }
 
         /// <summary>
-<<<<<<< HEAD
         /// Gets one strongly typed content item by its codename.
         /// </summary>
-        /// <param name="itemCodename">Content item codename.</param>
+        /// <param name="codename">Content item codename.</param>
         /// <param name="parameters">Query parameters.</param>
-        public async Task<DeliveryItemResponse<T>> GetItemAsync<T>(string itemCodename, IEnumerable<IFilter> parameters = null) 
+        public async Task<DeliveryItemResponse<T>> GetItemAsync<T>(string codename, IEnumerable<IQueryParameter> parameters = null) 
             where T : IContentItemBased, new()
         {
-            if (String.IsNullOrEmpty(itemCodename))
-            {
-                throw new ArgumentException("Entered item codename is not valid.", nameof(itemCodename));
-            }
-
-            var url = urlBuilder.GetItemsUrl(itemCodename, parameters);
+            if (String.IsNullOrEmpty(codename))
+            {
+                throw new ArgumentException("Entered item codename is not valid.", nameof(codename));
+            }
+
+            var url = urlBuilder.GetItemUrl(codename, parameters);
             var response = await GetDeliverResponseAsync(url);
 
             return new DeliveryItemResponse<T>(response);
@@ -170,7 +169,6 @@
 
         /// <summary>
         /// Searches the content repository for items that match the filter criteria.
-=======
         /// Returns content items.
         /// </summary>
         /// <param name="parameters">An array that contains zero or more query parameters, for example for filtering, ordering or depth of modular content.</param>
@@ -182,7 +180,6 @@
 
         /// <summary>
         /// Returns content items.
->>>>>>> 5d40fb52
         /// </summary>
         /// <param name="parameters">A collection of query parameters, for example for filtering, ordering or depth of modular content.</param>
         /// <returns>The <see cref="DeliveryItemListingResponset"/> instance that contains the content items. If no query parameters are specified, all content items are returned.</returns>
@@ -197,15 +194,9 @@
         /// <summary>
         /// Returns a content type as JSON data.
         /// </summary>
-<<<<<<< HEAD
-        /// <param name="typeCodename">Content type codename.</param>
-        /// <param name="queryParams">Query parameters.</param>
-        public async Task<JObject> GetTypeJsonAsync(string typeCodename, params string[] queryParams)
-=======
         /// <param name="codename">The codename of a content type.</param>
         /// <returns>The <see cref="JObject"/> instance that represents the content type with the specified codename.</returns>
         public async Task<JObject> GetTypeJsonAsync(string codename)
->>>>>>> 5d40fb52
         {
             if (codename == null)
             {
@@ -237,15 +228,9 @@
         /// <summary>
         /// Returns a content type.
         /// </summary>
-<<<<<<< HEAD
-        /// <param name="typeCodename">Content type codename.</param>
-        /// <param name="parameters">Query parameters.</param>
-        public async Task<ContentType> GetTypeAsync(string typeCodename, IEnumerable<IFilter> parameters = null)
-=======
         /// <param name="codename">The codename of a content type.</param>
         /// <returns>The content type with the specified codename.</returns>
         public async Task<ContentType> GetTypeAsync(string codename)
->>>>>>> 5d40fb52
         {
             if (codename == null)
             {
