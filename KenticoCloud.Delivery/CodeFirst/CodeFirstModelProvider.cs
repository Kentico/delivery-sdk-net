--- conflicted
+++ resolved
@@ -77,11 +77,7 @@
                 if (t == null)
                 {
                     throw new Exception($"No corresponding CLR type found for the '{system.Type}' content type. Provide a correct implementation of '{nameof(ICodeFirstTypeProvider)}' to the '{nameof(TypeProvider)}' property.");
-<<<<<<< HEAD
                 } 
-=======
-                }
->>>>>>> 58f867e6
             }
 
             object instance = Activator.CreateInstance(t);
@@ -118,18 +114,9 @@
                                 ((JObject)propValue?.Parent?.Parent)?.Property("modular_content")?.Value;
 
                             // Handle rich_text link resolution
-<<<<<<< HEAD
-                            value = propValue?.ToObject<string>();
-                            if (links != null && _client.ContentLinkResolver != null)
-                            {
-                                value = _client.ContentLinkResolver.ResolveContentLinks(
-                                    (string)value,
-                                    links);
-=======
                             if (links != null && propValue != null && ContentLinkResolver != null)
                             {
                                 value = ContentLinkResolver.ResolveContentLinks(propValue?.ToObject<string>(), links);
->>>>>>> 58f867e6
                             }
 
                             if (modularContentInRichText != null && _client.InlineContentItemsProcessor != null)
